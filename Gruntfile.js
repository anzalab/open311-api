'use strict';

module.exports = function (grunt) {

  // Load grunt tasks automatically
  require('load-grunt-tasks')(grunt);

  // Time how long tasks take. Can help when optimizing build times
  require('time-grunt')(grunt);

  // Configurable paths for the application
  const appConfig = {
    app: 'app',
    appConfig: 'config',
    appSeeds: 'seeds',
    scripts: 'scripts',
    test: 'test'
  };


  // Define the configuration for all the tasks
  grunt.initConfig({
    project: appConfig,

    //------------------------------------------------------------
    //watch task configuration
    //------------------------------------------------------------
    watch: {
      options: {
        livereload: 35739
      },
      express: {
        files: [
          'server.js',
          'worker.js',
          '<%= project.app %>/**/*.*',
          '<%= project.appConfig %>/**/*.*',
          '<%= project.appSeeds %>/**/*.*',
          '<%= project.test %>/**/*.js'
        ],
        tasks: [
          'newer:jshint:all',
          'express:dev'
        ],
        options: {
          spawn: false
        }
      },
      gruntfile: {
        files: ['Gruntfile.js'],
        tasks: ['jshint:gruntfile'],
        options: {
          livereload: false
        }
      },
      all: {
        files: [
          'Gruntfile.js',
          'server.js',
          'worker.js',
          '<%= project.app %>/**/*.js',
          '<%= project.appConfig %>/**/*.js',
          '<%= project.appSeeds %>/**/*.js',
          '<%= project.test %>/**/*.js'
        ],
        tasks: [
          'newer:jshint:all',
          'newer:jshint:test',
          'mochaTest:prototype'
        ],
        options: {
          livereload: false
        }
      },
      test: {
        files: ['<%= project.test %>/**/*.js'],
        tasks: [
          'newer:jshint:all',
          'newer:jshint:test',
          'mochaTest:prototype'
        ],
        options: {
          livereload: false
        }
      }
    },

    //------------------------------------------------------------
    //express server task configuration
    //------------------------------------------------------------
    express: {
      dev: {
        options: {
          script: 'server.js',
          /* jshint ignore:start */
          node_env: 'development'
          /* jshint ignore:end */
        }
      },
      prod: {
        options: {
          script: 'server.js',
          /* jshint ignore:start */
          node_env: 'production'
          /* jshint ignore:end */
        }
      },
      test: {
        options: {
          script: 'server.js',
          /* jshint ignore:start */
          node_env: 'test'
          /* jshint ignore:end */
        }
      }
    },

    //------------------------------------------------------------
    //js hint task configuration
    //------------------------------------------------------------
    // Make sure code styles are up to par and
    // there are no obvious mistakes
    jshint: {
      options: {
        jshintrc: '.jshintrc',
        reporter: require('jshint-stylish')
      },
      gruntfile: {
        src: ['Gruntfile.js']
      },
      all: {
        src: [
          'Gruntfile.js',
          'server.js',
          'worker.js',
          '<%= project.app %>/**/*.js',
          '<%= project.appConfig %>/**/*.js',
<<<<<<< HEAD
          '<%= project.appSeeds %>/**/*.js',
          '!<%= project.scripts %>/**/*.js'
        ]
      },
      // scripts: {
      //   src: [
      //     '<%= project.scripts %>/**/*.js'
      //   ]
      // },
=======
          '<%= project.appSeeds %>/**/*.js'
        ]
      },
>>>>>>> f1d0c90d
      test: {
        options: {
          jshintrc: '<%= project.test %>/.jshintrc'
        },
        src: ['<%= project.test %>/**/*.js']
      }
    },

    //------------------------------------------------------------
    // mocha test task configuration
    //------------------------------------------------------------
    mochaTest: {
      all: {
        options: {
          reporter: 'spec',
          timeout: 8000
        },
        src: [
          '<%= project.test %>/**/*.js'
        ]
      },
      controllers: {
        options: {
          reporter: 'spec',
          timeout: 8000
        },
        src: [
          '<%= project.test %>/bootstrap_spec.js',
          '<%= project.test %>/controllers/**/*.js'
        ]
      },
      intergration: {
        options: {
          reporter: 'spec',
          timeout: 8000
        },
        src: [
          '<%= project.test %>/bootstrap_spec.js',
          '<%= project.test %>/intergration/**/*.js'
        ]
      },
      models: {
        options: {
          reporter: 'spec',
          timeout: 80000
        },
        src: [
          '<%= project.test %>/bootstrap_spec.js',
          '<%= project.test %>/models/**/*.js',
          // '<%= project.test %>/models/jurisdiction_model_spec.js',
          // '<%= project.test %>/models/comment_model_spec.js',
          // '<%= project.test %>/models/permission_model_spec.js',
          // '<%= project.test %>/models/priority_model_spec.js',
          // '<%= project.test %>/models/role_model_spec.js',
          // '<%= project.test %>/models/service_group_model_spec.js',
          // '<%= project.test %>/models/service_model_spec.js',
          // '<%= project.test %>/models/service_request_model_spec.js',
          // '<%= project.test %>/models/status_change_model_spec.js'
          // '<%= project.test %>/models/status_model_spec.js'
        ]
      },
      counter: { // ticket number generation spec
        options: {
          reporter: 'spec',
          timeout: 20000
        },
        src: [
          '<%= project.test %>/bootstrap_spec.js',
          '<%= project.test %>/models/counter_model_spec.js'
        ]
      },
      routers: {
        options: {
          reporter: 'spec',
          timeout: 8000
        },
        src: [
          '<%= project.test %>/bootstrap_spec.js',
          // '<%= project.test %>/routers/jurisdiction_router_spec.js'
          '<%= project.test %>/routers/message_router_spec.js'
          // '<%= project.test %>/routers/**/*.js'
        ]
      },
      middlewares: {
        options: {
          reporter: 'spec',
          timeout: 8000
        },
        src: [
          '<%= project.test %>/bootstrap_spec.js',
          '<%= project.test %>/middlewares/**/*.js'
        ]
      },
      libs: {
        options: {
          reporter: 'spec',
          timeout: 8000
        },
        src: [
          '<%= project.test %>/bootstrap_spec.js',
          '<%= project.test %>/libs/**/*.js'
        ]
      }
    }

  });

  //run in development environment
  grunt.registerTask('dev', [
    'newer:jshint',
    'express:dev',
    'watch:express'
  ]);

  //run in production environment
  grunt.registerTask('prod', [
    'newer:jshint',
    'express:prod',
    'watch'
  ]);

  //run in test environment
  grunt.registerTask('test', [
    'newer:jshint',
    'mochaTest:all',
    'express:test',
    'watch'
  ]);

  //run specifications
  grunt.registerTask('spec', [
    'newer:jshint',
    'mochaTest:all'
  ]);

  grunt.registerTask('controllersspec', [
    'newer:jshint',
    'mochaTest:controllers'
  ]);

  grunt.registerTask('intergrationsspec', [
    'newer:jshint',
    'mochaTest:intergration'
  ]);

  grunt.registerTask('localsspec', [
    'newer:jshint',
    'mochaTest:locals'
  ]);

  grunt.registerTask('modelsspec', [
    'newer:jshint',
    'mochaTest:models'
  ]);

  grunt.registerTask('routersspec', [
    'newer:jshint',
    'mochaTest:routers'
  ]);

  grunt.registerTask('middlewaresspec', [
    'newer:jshint',
    'mochaTest:middlewares'
  ]);

  grunt.registerTask('libsspec', [
    'newer:jshint',
    'mochaTest:libs'
  ]);

  //default run jshint and test
  grunt.registerTask('default', [
    'newer:jshint',
    'mochaTest:all',
    'express:dev',
    'watch'
  ]);

};<|MERGE_RESOLUTION|>--- conflicted
+++ resolved
@@ -135,21 +135,9 @@
           'worker.js',
           '<%= project.app %>/**/*.js',
           '<%= project.appConfig %>/**/*.js',
-<<<<<<< HEAD
-          '<%= project.appSeeds %>/**/*.js',
-          '!<%= project.scripts %>/**/*.js'
-        ]
-      },
-      // scripts: {
-      //   src: [
-      //     '<%= project.scripts %>/**/*.js'
-      //   ]
-      // },
-=======
           '<%= project.appSeeds %>/**/*.js'
         ]
       },
->>>>>>> f1d0c90d
       test: {
         options: {
           jshintrc: '<%= project.test %>/.jshintrc'
